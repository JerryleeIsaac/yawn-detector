--- conflicted
+++ resolved
@@ -24,11 +24,7 @@
   test_data_files_zip: pipeline_outs/faces/test.zip
 
   model_criterion: CrossEntropy
-<<<<<<< HEAD
-  model_type: MobileNetV3
-=======
   model_type: ResNet101
->>>>>>> 191702da
   model_params:
     pretrained: false
   optimizer_type: SGD
@@ -44,11 +40,7 @@
 
   input_size: 128
   epochs: 20
-<<<<<<< HEAD
-  batch_size: 128
-=======
   batch_size: 64
->>>>>>> 191702da
   n_workers: 8
 
   ################################
