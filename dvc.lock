--- conflicted
+++ resolved
@@ -44,11 +44,7 @@
           test_data_files_dir: pipeline_outs/faces/test
           test_data_files_zip: pipeline_outs/faces/test.zip
           model_criterion: CrossEntropy
-<<<<<<< HEAD
-          model_type: MobileNetV3
-=======
           model_type: ResNet101
->>>>>>> 191702da
           model_params:
             pretrained: false
           optimizer_type: SGD
@@ -63,11 +59,7 @@
             factor: 0.1
           input_size: 128
           epochs: 20
-<<<<<<< HEAD
-          batch_size: 128
-=======
           batch_size: 64
->>>>>>> 191702da
           n_workers: 8
           model_dir: pipeline_outs/models
           model_file: pipeline_outs/models/latest-model.pth
@@ -79,24 +71,6 @@
           losses_file: pipeline_outs/results/losses.json
     outs:
     - path: pipeline_outs/models/latest-model.pth
-<<<<<<< HEAD
-      md5: a3f8a67c56208d448a704b2830003caa
-      size: 94365249
-    - path: pipeline_outs/results/losses.json
-      md5: 954528d96fcdac20e0c7ffb73a96be1d
-      size: 77748
-    - path: pipeline_outs/results/test-plots.json
-      md5: 9cabf7870b8ed09d1244bd3cf792ee82
-      size: 2449
-    - path: pipeline_outs/results/test-results.json
-      md5: 843296ee9028aaf7aaf005f4e5f41f21
-      size: 121
-    - path: pipeline_outs/results/train-plots.json
-      md5: 3e1778302efaf871b018ef021ae3d378
-      size: 2404
-    - path: pipeline_outs/results/train-results.json
-      md5: 5909f4ecec61bc5de7cabbbdf14e343a
-=======
       md5: 8bc4005d755e970fd60393a86c49975e
       size: 170643229
     - path: pipeline_outs/results/losses.json
@@ -113,5 +87,4 @@
       size: 2418
     - path: pipeline_outs/results/train-results.json
       md5: 3b20540913c01bd14c0577f71c52ad7e
->>>>>>> 191702da
       size: 156